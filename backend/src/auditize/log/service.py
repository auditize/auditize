import base64
import json
import uuid
from datetime import timedelta
from functools import partialmethod
from typing import Any, Self
from uuid import UUID

from aiocache import Cache
from elasticsearch import AsyncElasticsearch
from elasticsearch.exceptions import NotFoundError
from sqlalchemy import delete, select
from sqlalchemy.dialects.postgresql import insert
from sqlalchemy.ext.asyncio import AsyncSession

from auditize.api.models.cursor_pagination import (
    load_pagination_cursor,
    serialize_pagination_cursor,
)
from auditize.config import get_config
from auditize.database import DatabaseManager
from auditize.database.sql.service import get_sql_model
from auditize.exceptions import (
    ConstraintViolation,
    InvalidPaginationCursor,
    PermissionDenied,
    UnknownModelException,
)
from auditize.helpers.datetime import now, serialize_datetime
from auditize.log.models import Log, LogCreate, LogSearchParams
from auditize.log.sql_models import LogEntity
from auditize.repo.service import get_repo, get_retention_period_enabled_repos
from auditize.repo.sql_models import Repo, RepoStatus

_CONSOLIDATED_LOG_ENTITIES = Cache(Cache.MEMORY)


class _OffsetPaginationCursor:
    def __init__(self, offset: int):
        self.offset = offset

    @classmethod
    def load(cls, value: str | None) -> Self:
        if value is not None:
            decoded = load_pagination_cursor(value)
            try:
                return cls(int(decoded["offset"]))
            except (KeyError, ValueError):
                raise InvalidPaginationCursor(value)
        else:
            return cls(offset=0)

    def serialize(self) -> str:
        return serialize_pagination_cursor({"offset": self.offset})

    def get_next_cursor(self, results: list, limit: int) -> str | None:
        # we previously fetched one extra result to check if there are more results to fetch
        if len(results) == limit + 1:
            next_cursor_obj = _OffsetPaginationCursor(self.offset + limit)
            next_cursor = next_cursor_obj.serialize()
            results.pop(-1)  # remove the extra log
        else:
            next_cursor = None
        return next_cursor


class LogService:
    def __init__(self, repo: Repo, es: AsyncElasticsearch, session: AsyncSession):
        self.repo = repo
        self.es = es
        self.session = session
        self.index = repo.log_db_name
        self._refresh = get_config().test_mode

    @classmethod
    async def _for_statuses(
<<<<<<< HEAD
        cls, repo: Repo | UUID | str, statuses: list[RepoStatus] = None
=======
        cls, session: AsyncSession, repo: Repo | UUID, statuses: list[RepoStatus] = None
>>>>>>> 0794bb09
    ) -> Self:
        from auditize.repo.service import get_repo  # avoid circular import

        if isinstance(repo, str):
            repo = UUID(repo)

        if isinstance(repo, UUID):
            repo = await get_repo(session, repo)

        if statuses:
            if repo.status not in statuses:
                # NB: we could also raise a ConstraintViolation, to be discussed
                raise PermissionDenied(
                    "The repository status does not allow the requested operation"
                )

        return cls(repo, DatabaseManager.get().elastic_client, session)

    @classmethod
<<<<<<< HEAD
    async def for_reading(cls, repo: Repo | UUID | str):
        return await cls._for_statuses(repo, [RepoStatus.enabled, RepoStatus.readonly])

    @classmethod
    async def for_writing(cls, repo: Repo | UUID | str):
        return await cls._for_statuses(repo, [RepoStatus.enabled])

    @classmethod
    async def for_config(cls, repo: Repo | UUID | str):
        return await cls._for_statuses(repo, [RepoStatus.enabled])
=======
    async def for_reading(cls, session: AsyncSession, repo: Repo | UUID):
        return await cls._for_statuses(
            session, repo, [RepoStatus.ENABLED, RepoStatus.READONLY]
        )

    @classmethod
    async def for_writing(cls, session: AsyncSession, repo: Repo | UUID):
        return await cls._for_statuses(session, repo, [RepoStatus.ENABLED])

    @classmethod
    async def for_config(cls, session: AsyncSession, repo: Repo | UUID):
        return await cls._for_statuses(session, repo)
>>>>>>> 0794bb09

    for_maintenance = for_config

    async def check_log(self, log: LogCreate):
        parent_entity_ref = None
        for entity in log.entity_path:
            existing_entity = await self.session.scalar(
                select(LogEntity).where(
                    LogEntity.parent_entity_ref == parent_entity_ref,
                    LogEntity.name == entity.name,
                    LogEntity.ref != entity.ref,
                )
            )
            if existing_entity:
                raise ConstraintViolation(
                    f"Entity {entity.ref!r} is invalid, there are other logs with "
                    f"the same entity name but with another ref at the same level (same parent)"
                )
            parent_entity_ref = entity.ref

    async def save_log(self, log_create: LogCreate) -> Log:
        await self.check_log(log_create)

        log = Log.model_validate(log_create.model_dump())
        log.id = uuid.uuid4()
        await self.es.index(
            index=self.index,
            id=str(log.id),
            document={
                "log_id": log.id,
                "saved_at": serialize_datetime(log.saved_at, with_milliseconds=True),
                **log.model_dump(exclude={"id"}),
            },
            refresh=self._refresh,
        )
        await self._consolidate_log_entity_path(log.entity_path)

        return log

    async def save_log_attachment(self, log_id: UUID, attachment: Log.Attachment):
        try:
            await self.es.update(
                index=self.index,
                id=str(log_id),
                script={
                    "source": "ctx._source.attachments.add(params.attachment)",
                    "params": {
                        "attachment": {
                            **attachment.model_dump(exclude={"data"}),
                            "data": base64.b64encode(attachment.data).decode(),
                        }
                    },
                },
                refresh=self._refresh,
            )
        except NotFoundError:
            raise UnknownModelException()

    @staticmethod
    def _authorized_entity_filter(authorized_entities: set[str]):
        return {
            "nested": {
                "path": "entity_path",
                "query": {
                    "bool": {
                        "filter": {
                            "terms": {"entity_path.ref": list(authorized_entities)}
                        }
                    }
                },
            }
        }

    @staticmethod
    def _check_log_visibility(log: Log, authorized_entities: set[str]):
        if (
            authorized_entities
            and not set(entity.ref for entity in log.entity_path) & authorized_entities
        ):
            raise UnknownModelException()

    async def get_log(self, log_id: UUID, authorized_entities: set[str]) -> Log:
        try:
            resp = await self.es.get(
                index=self.index,
                id=str(log_id),
                source_excludes=["attachments.data"],
            )
        except NotFoundError:
            raise UnknownModelException()

        log = Log.model_validate({**resp["_source"], "_id": log_id})
        self._check_log_visibility(log, authorized_entities)

        return log

    async def get_log_attachment(
        self, log_id: UUID, attachment_idx: int, authorized_entities: set[str]
    ) -> Log.Attachment:
        # NB: we retrieve all attachments here, which is not really efficient if the log contains
        # more than 1 log, unfortunately ES does not a let us retrieve a nested object to a specific
        # array index unless adding an extra metadata such as "index" to the stored document
        try:
            resp = await self.es.get(index=self.index, id=str(log_id))
        except NotFoundError:
            raise UnknownModelException()

        self._check_log_visibility(
            Log.model_validate({**resp["_source"], "_id": log_id}), authorized_entities
        )

        try:
            attachment = resp["_source"]["attachments"][attachment_idx]
        except IndexError:
            raise UnknownModelException()

        return Log.Attachment.model_validate(
            {**attachment, "data": base64.b64decode(attachment["data"])}
        )

    @staticmethod
    def _custom_field_search_filter(type: str, fields: dict[str, str]):
        return [
            {
                "nested": {
                    "path": type,
                    "query": {
                        "bool": {
                            "must": [
                                {"term": {f"{type}.name": name}},
                                {"term": {f"{type}.value.keyword": value}},
                            ]
                        }
                    },
                }
            }
            for name, value in fields.items()
        ]

    @staticmethod
    def _nested_filter_term(path, name, value):
        return {
            "nested": {
                "path": path,
                "query": {"bool": {"filter": [{"term": {name: value}}]}},
            }
        }

    @classmethod
    def _prepare_es_query(
        cls,
        search_params: LogSearchParams,
    ) -> list[dict]:
        sp = search_params
        filter = []
        if sp.action_type:
            filter.append({"term": {"action.type": sp.action_type}})
        if sp.action_category:
            filter.append({"term": {"action.category": sp.action_category}})
        if sp.source:
            filter.extend(cls._custom_field_search_filter("source", sp.source))
        if sp.actor_type:
            filter.append({"term": {"actor.type": sp.actor_type}})
        if sp.actor_name:
            filter.append({"term": {"actor.name.keyword": sp.actor_name}})
        if sp.actor_ref:
            filter.append({"term": {"actor.ref": sp.actor_ref}})
        if sp.actor_extra:
            filter.extend(
                cls._custom_field_search_filter("actor.extra", sp.actor_extra)
            )
        if sp.resource_type:
            filter.append({"term": {"resource.type": sp.resource_type}})
        if sp.resource_name:
            filter.append({"term": {"resource.name.keyword": sp.resource_name}})
        if sp.resource_ref:
            filter.append({"term": {"resource.ref": sp.resource_ref}})
        if sp.resource_extra:
            filter.extend(
                cls._custom_field_search_filter("resource.extra", sp.resource_extra)
            )
        if sp.details:
            filter.extend(cls._custom_field_search_filter("details", sp.details))
        if sp.tag_ref:
            filter.append(cls._nested_filter_term("tags", "tags.ref", sp.tag_ref))
        if sp.tag_type:
            filter.append(cls._nested_filter_term("tags", "tags.type", sp.tag_type))
        if sp.tag_name:
            filter.append(
                cls._nested_filter_term("tags", "tags.name.keyword", sp.tag_name)
            )
        if sp.has_attachment is not None:
            if sp.has_attachment:
                filter.append(
                    {
                        "nested": {
                            "path": "attachments",
                            "query": {"exists": {"field": "attachments"}},
                        }
                    }
                )
            else:
                filter.append(
                    {
                        "bool": {
                            "must_not": {
                                "nested": {
                                    "path": "attachments",
                                    "query": {"exists": {"field": "attachments"}},
                                }
                            }
                        }
                    }
                )

        if sp.attachment_name:
            filter.append(
                cls._nested_filter_term(
                    "attachments", "attachments.name.keyword", sp.attachment_name
                )
            )
        if sp.attachment_type:
            filter.append(
                cls._nested_filter_term(
                    "attachments", "attachments.type", sp.attachment_type
                )
            )
        if sp.attachment_mime_type:
            filter.append(
                cls._nested_filter_term(
                    "attachments", "attachments.mime_type", sp.attachment_mime_type
                )
            )
        if sp.entity_ref:
            filter.append(
                cls._nested_filter_term("entity_path", "entity_path.ref", sp.entity_ref)
            )
        if sp.since:
            filter.append({"range": {"saved_at": {"gte": sp.since}}})
        if sp.until:
            # don't want to miss logs saved at the same second, meaning that the "until: ...23:59:59" criterion
            # will also include logs saved at 23:59:59.500 for instance
            filter.append(
                {"range": {"saved_at": {"lte": sp.until.replace(microsecond=999999)}}}
            )
        return filter

    async def get_logs(
        self,
        *,
        authorized_entities: set[str] = None,
        search_params: LogSearchParams = None,
        limit: int = 10,
        pagination_cursor: str = None,
    ) -> tuple[list[Log], str | None]:
        filter = self._prepare_es_query(search_params)

        if authorized_entities:
            filter.append(self._authorized_entity_filter(authorized_entities))

        search_after = (
            load_pagination_cursor(pagination_cursor) if pagination_cursor else None
        )

        query = {"bool": {"filter": filter}}
        resp = await self.es.search(
            index=self.index,
            query=query,
            search_after=search_after,
            source_excludes=["attachments.data"],
            sort=[{"saved_at": "desc", "log_id": "desc"}],
            size=limit + 1,
            track_total_hits=False,
        )
        hits = list(resp["hits"]["hits"])

        # we previously fetched one extra log to check if there are more logs to fetch
        if len(hits) == limit + 1:
            # there is still more logs to fetch, so we need to return a next_cursor based on the last log WITHIN the
            # limit range
            next_cursor = serialize_pagination_cursor(hits[-2]["sort"])
            hits.pop(-1)
        else:
            next_cursor = None

        logs = [
            Log.model_validate({**hit["_source"], "_id": hit["_id"]}) for hit in hits
        ]

        return logs, next_cursor

    async def _get_sorted_log(self, sort) -> Log | None:
        resp = await self.es.search(
            index=self.index,
            query={"match_all": {}},
            sort=sort,
            size=1,
        )
        hits = resp["hits"]["hits"]
        if not hits:
            return None
        return Log.model_validate({**hits[0]["_source"], "_id": hits[0]["_id"]})

    async def get_oldest_log(self) -> Log | None:
        return await self._get_sorted_log([{"saved_at": "asc", "log_id": "asc"}])

    async def get_newest_log(self) -> Log | None:
        return await self._get_sorted_log([{"saved_at": "desc", "log_id": "desc"}])

    async def get_log_count(self) -> int:
        resp = await self.es.count(
            index=self.index,
            query={"match_all": {}},
        )
        return resp["count"]

    async def get_storage_size(self) -> int:
        resp = await self.es.indices.stats(index=self.index)
        return resp["_all"]["primaries"]["store"]["size_in_bytes"]

    async def _get_paginated_agg(
        self,
        *,
        nested: str = None,
        field: str,
        query: dict = None,
        limit: int,
        pagination_cursor: str | None,
    ) -> tuple[list[str], str]:
        after = load_pagination_cursor(pagination_cursor) if pagination_cursor else None

        aggregations = {
            "group_by": {
                "composite": {
                    "size": limit,
                    "sources": [{field: {"terms": {"field": field, "order": "asc"}}}],
                    **({"after": after} if after else {}),
                }
            },
        }
        if nested:
            aggregations = {
                "nested_group_by": {
                    "nested": {
                        "path": nested,
                    },
                    "aggs": aggregations,
                },
            }

        resp = await self.es.search(
            index=self.index,
            query=query,
            aggregations=aggregations,
            size=0,
        )

        if nested:
            group_by_result = resp["aggregations"]["nested_group_by"]["group_by"]
        else:
            group_by_result = resp["aggregations"]["group_by"]

        if len(group_by_result["buckets"]) == limit and "after_key" in group_by_result:
            next_cursor = serialize_pagination_cursor(group_by_result["after_key"])
        else:
            next_cursor = None

        values = [bucket["key"][field] for bucket in group_by_result["buckets"]]

        return values, next_cursor

    get_log_action_categories = partialmethod(
        _get_paginated_agg, field="action.category"
    )

    async def get_log_action_types(
        self,
        action_category: str | None,
        limit: int,
        pagination_cursor: str | None,
    ) -> tuple[list[str], str]:
        return await self._get_paginated_agg(
            field="action.type",
            query=(
                {"bool": {"filter": {"term": {"action.category": action_category}}}}
                if action_category
                else None
            ),
            limit=limit,
            pagination_cursor=pagination_cursor,
        )

    get_log_tag_types = partialmethod(
        _get_paginated_agg, nested="tags", field="tags.type"
    )

    get_log_actor_types = partialmethod(_get_paginated_agg, field="actor.type")

    get_log_actor_extra_fields = partialmethod(
        _get_paginated_agg, nested="actor.extra", field="actor.extra.name"
    )

    get_log_resource_types = partialmethod(_get_paginated_agg, field="resource.type")

    get_log_resource_extra_fields = partialmethod(
        _get_paginated_agg, nested="resource.extra", field="resource.extra.name"
    )

    get_log_source_fields = partialmethod(
        _get_paginated_agg, nested="source", field="source.name"
    )

    get_log_detail_fields = partialmethod(
        _get_paginated_agg, nested="details", field="details.name"
    )

    get_log_attachment_types = partialmethod(
        _get_paginated_agg, nested="attachments", field="attachments.type"
    )

    get_log_attachment_mime_types = partialmethod(
        _get_paginated_agg, nested="attachments", field="attachments.mime_type"
    )

    async def _purge_orphan_log_entity_if_needed(self, entity: LogEntity):
        """
        This function assumes that the entity has no children and delete it if it has no associated logs.
        It performs the same operation recursively on its ancestors.
        """
        associated_logs, _ = await self.get_logs(
            search_params=LogSearchParams(entity_ref=entity.ref), limit=1
        )
        if not associated_logs:
            await self.session.delete(entity)
            await self.session.flush()
            print(
                f"Deleted orphan log entity {entity!r} from log repository {self.repo.log_db_name!r}"
            )
            parent_entity = await self.session.scalar(
                select(LogEntity).where(LogEntity.id == entity.parent_entity_id)
            )
            if parent_entity and not parent_entity.has_children:
                await self._purge_orphan_log_entity_if_needed(parent_entity)

    async def _purge_orphan_log_entities(self):
        result = await self.session.execute(
            select(LogEntity).where(LogEntity.has_children == False)
        )
        leaf_entities = result.scalars().all()

        for entity in leaf_entities:
            await self._purge_orphan_log_entity_if_needed(entity)

        await self.session.commit()

    async def _apply_log_retention_period(self):
        if not self.repo.retention_period:
            return

        resp = await self.es.delete_by_query(
            index=self.index,
            query={
                "bool": {
                    "filter": [
                        {
                            "range": {
                                "saved_at": {
                                    "lt": (
                                        now()
                                        - timedelta(days=self.repo.retention_period)
                                    )
                                }
                            }
                        }
                    ]
                }
            },
            refresh=self._refresh,
        )
        if resp["deleted"] > 0:
            print(
                f"Deleted {resp["deleted"]} logs older than {self.repo.retention_period} days "
                f"in log repository {self.repo.name!r}"
            )
            await self._purge_orphan_log_entities()

    @classmethod
    async def apply_log_retention_period(
        cls, session: AsyncSession, repo: UUID | Repo = None
    ):
        if repo:
            repos = [await get_repo(session, repo)]
        else:
            repos = await get_retention_period_enabled_repos(session)

        for repo in repos:
            service = await cls.for_maintenance(session, repo)
            await service._apply_log_retention_period()
            # FIXME: we should also delete the consolidated entities that are not referenced by any log

    async def _consolidate_log_entity(
        self, entity: Log.EntityPathNode, parent_entity_id: UUID | None
    ) -> UUID:
        cache_key = "\t".join(
            (
                str(self.repo.id),
                entity.ref,
                entity.name,
                str(parent_entity_id) if parent_entity_id else "",
            )
        )
        if entity_id := await _CONSOLIDATED_LOG_ENTITIES.get(cache_key):
            return entity_id

        result = await self.session.execute(
            insert(LogEntity)
            .values(
                repo_id=self.repo.id,
                ref=entity.ref,
                name=entity.name,
                parent_entity_id=parent_entity_id,
            )
            .on_conflict_do_update(
                index_elements=[LogEntity.repo_id, LogEntity.ref],
                set_=dict(
                    name=entity.name,
                    parent_entity_id=parent_entity_id,
                ),
            )
            .returning(LogEntity.id)
        )
        entity_id = result.scalar_one()
        await self.session.commit()

        await _CONSOLIDATED_LOG_ENTITIES.set(cache_key, entity_id)
        return entity_id

    async def _consolidate_log_entity_path(self, entity_path: list[Log.EntityPathNode]):
        parent_entity_id = None
        for entity in entity_path:
            parent_entity_id = await self._consolidate_log_entity(
                entity, parent_entity_id
            )

    async def _has_entity_children(self, entity_ref: str) -> bool:
        return (
            await self.session.execute(
                select(LogEntity)
                .where(LogEntity.parent_entity_ref == entity_ref)
                .limit(1)
            )
        ).scalar() is not None

    async def _get_log_entities(
        self,
        *,
        filters: list[Any],
        pagination_cursor: str | None = None,
        limit: int = 10,
    ) -> tuple[list[LogEntity], str | None]:
        cursor_obj = _OffsetPaginationCursor.load(pagination_cursor)
        result = await self.session.execute(
            select(LogEntity)
            .where(*filters)
            .order_by(LogEntity.name)
            .offset(cursor_obj.offset)
            .limit(limit + 1)
        )
        entities = result.scalars().all()
        if len(entities) == limit + 1:
            next_cursor = _OffsetPaginationCursor(cursor_obj.offset + limit).serialize()
            entities.pop(-1)
        else:
            next_cursor = None
        return entities, next_cursor

    async def _get_entity_hierarchy(self, entity_ref: str) -> set[str]:
        entity = await self._get_log_entity(entity_ref)
        hierarchy = {entity.ref}
        while entity.parent_entity_ref:
            entity = await self._get_log_entity(entity.parent_entity_ref)
            hierarchy.add(entity.ref)
        return hierarchy

    async def _get_entities_hierarchy(self, entity_refs: set[str]) -> set[str]:
        parent_entities: dict[str, str] = {}
        for entity_ref in entity_refs:
            entity = await self._get_log_entity(entity_ref)
            while True:
                if entity.ref in parent_entities:
                    break
                parent_entities[entity.ref] = entity.parent_entity_ref
                if not entity.parent_entity_ref:
                    break
                entity = await self._get_log_entity(entity.parent_entity_ref)

        return entity_refs | parent_entities.keys()

    async def get_log_entities(
        self,
        authorized_entities: set[str],
        *,
        parent_entity_ref=NotImplemented,
        limit: int = 10,
        pagination_cursor: str = None,
    ) -> tuple[list[LogEntity], str | None]:
        # please note that we use NotImplemented instead of None because None is a valid value for parent_entity_ref
        # (it means filtering on top entities)
        filters = []
        if parent_entity_ref is not NotImplemented:
            filters.append(LogEntity.parent_entity_ref == parent_entity_ref)

        if authorized_entities:
            # get the complete hierarchy of the entity from the entity itself to the top entity
            parent_entity_ref_hierarchy = (
                await self._get_entity_hierarchy(parent_entity_ref)
                if parent_entity_ref
                else set()
            )
            # we check if we have permission on parent_entity_ref or any of its parent entities
            # if not, we have to manually filter the entities we'll have a direct or indirect visibility
            if not parent_entity_ref_hierarchy or not (
                authorized_entities & parent_entity_ref_hierarchy
            ):
                visible_entities = await self._get_entities_hierarchy(
                    authorized_entities
                )
                filters.append(LogEntity.ref.in_(visible_entities))
        return await self._get_log_entities(
            filters=filters, pagination_cursor=pagination_cursor, limit=limit
        )

    async def _get_log_entity(self, entity_ref: str) -> LogEntity:
        return await get_sql_model(self.session, LogEntity, LogEntity.ref == entity_ref)

    async def get_log_entity(
        self, entity_ref: str, authorized_entities: set[str]
    ) -> Log.EntityPathNode:
        if authorized_entities:
            entity_ref_hierarchy = await self._get_entity_hierarchy(entity_ref)
            authorized_entities_hierarchy = await self._get_entities_hierarchy(
                authorized_entities
            )
            if not (
                entity_ref_hierarchy & authorized_entities
                or entity_ref in authorized_entities_hierarchy
            ):
                raise UnknownModelException()
        return await self._get_log_entity(entity_ref)

    async def create_log_db(self):
        await create_index(self.es, self.index)

    async def delete_log_db(self):
        await self.es.indices.delete(index=self.index)

    async def empty_log_db(self):
        await self.es.delete_by_query(
            index=self.index,
            query={"match_all": {}},
            wait_for_completion=self._refresh,
            refresh=self._refresh,
        )
        await self.session.execute(
            delete(LogEntity).where(LogEntity.repo_id == self.repo.id)
        )
        await self.session.commit()


async def create_index(elastic_client: AsyncElasticsearch, index_name: str):
    await elastic_client.indices.create(
        index=index_name,
        mappings={
            "properties": {
                "log_id": {"type": "keyword"},
                "saved_at": {"type": "date"},
                "action": {
                    "properties": {
                        "type": {"type": "keyword"},
                        "category": {"type": "keyword"},
                    }
                },
                "source": {
                    "type": "nested",
                    "properties": {
                        "name": {"type": "keyword"},
                        "value": {
                            "type": "text",
                            "fields": {"keyword": {"type": "keyword"}},
                        },
                    },
                },
                "actor": {
                    "properties": {
                        "ref": {"type": "keyword"},
                        "type": {"type": "keyword"},
                        "name": {
                            "type": "text",
                            "fields": {"keyword": {"type": "keyword"}},
                        },
                        "extra": {
                            "type": "nested",
                            "properties": {
                                "name": {"type": "keyword"},
                                "value": {
                                    "type": "text",
                                    "fields": {"keyword": {"type": "keyword"}},
                                },
                            },
                        },
                    }
                },
                "resource": {
                    "properties": {
                        "ref": {"type": "keyword"},
                        "type": {"type": "keyword"},
                        "name": {
                            "type": "text",
                            "fields": {"keyword": {"type": "keyword"}},
                        },
                        "extra": {
                            "type": "nested",
                            "properties": {
                                "name": {"type": "keyword"},
                                "value": {
                                    "type": "text",
                                    "fields": {"keyword": {"type": "keyword"}},
                                },
                            },
                        },
                    }
                },
                "details": {
                    "type": "nested",
                    "properties": {
                        "name": {"type": "keyword"},
                        "value": {
                            "type": "text",
                            "fields": {"keyword": {"type": "keyword"}},
                        },
                    },
                },
                "tags": {
                    "type": "nested",
                    "properties": {
                        "ref": {"type": "keyword"},
                        "type": {"type": "keyword"},
                        "name": {
                            "type": "text",
                            "fields": {"keyword": {"type": "keyword"}},
                        },
                    },
                },
                "attachments": {
                    "type": "nested",
                    "properties": {
                        "name": {
                            "type": "text",
                            "fields": {"keyword": {"type": "keyword"}},
                        },
                        "type": {"type": "keyword"},
                        "mime_type": {"type": "keyword"},
                        "saved_at": {"type": "date"},
                        "data": {"type": "binary"},
                    },
                },
                "entity_path": {
                    "type": "nested",
                    "properties": {
                        "ref": {"type": "keyword"},
                        "name": {
                            "type": "text",
                            "fields": {"keyword": {"type": "keyword"}},
                        },
                    },
                },
            }
        },
        settings={
            "index": {
                "sort.field": ["saved_at", "log_id"],
                "sort.order": ["desc", "desc"],
            }
        },
    )<|MERGE_RESOLUTION|>--- conflicted
+++ resolved
@@ -1,7 +1,7 @@
 import base64
 import json
 import uuid
-from datetime import timedelta
+from datetime import datetime, timedelta
 from functools import partialmethod
 from typing import Any, Self
 from uuid import UUID
@@ -74,11 +74,10 @@
 
     @classmethod
     async def _for_statuses(
-<<<<<<< HEAD
-        cls, repo: Repo | UUID | str, statuses: list[RepoStatus] = None
-=======
-        cls, session: AsyncSession, repo: Repo | UUID, statuses: list[RepoStatus] = None
->>>>>>> 0794bb09
+        cls,
+        session: AsyncSession,
+        repo: Repo | UUID | str,
+        statuses: list[RepoStatus] = None,
     ) -> Self:
         from auditize.repo.service import get_repo  # avoid circular import
 
@@ -98,31 +97,18 @@
         return cls(repo, DatabaseManager.get().elastic_client, session)
 
     @classmethod
-<<<<<<< HEAD
-    async def for_reading(cls, repo: Repo | UUID | str):
-        return await cls._for_statuses(repo, [RepoStatus.enabled, RepoStatus.readonly])
-
-    @classmethod
-    async def for_writing(cls, repo: Repo | UUID | str):
-        return await cls._for_statuses(repo, [RepoStatus.enabled])
-
-    @classmethod
-    async def for_config(cls, repo: Repo | UUID | str):
-        return await cls._for_statuses(repo, [RepoStatus.enabled])
-=======
-    async def for_reading(cls, session: AsyncSession, repo: Repo | UUID):
+    async def for_reading(cls, session: AsyncSession, repo: Repo | UUID | str):
         return await cls._for_statuses(
             session, repo, [RepoStatus.ENABLED, RepoStatus.READONLY]
         )
 
     @classmethod
-    async def for_writing(cls, session: AsyncSession, repo: Repo | UUID):
+    async def for_writing(cls, session: AsyncSession, repo: Repo | UUID | str):
         return await cls._for_statuses(session, repo, [RepoStatus.ENABLED])
 
     @classmethod
-    async def for_config(cls, session: AsyncSession, repo: Repo | UUID):
+    async def for_config(cls, session: AsyncSession, repo: Repo | UUID | str):
         return await cls._for_statuses(session, repo)
->>>>>>> 0794bb09
 
     for_maintenance = for_config
 
@@ -143,11 +129,15 @@
                 )
             parent_entity_ref = entity.ref
 
-    async def save_log(self, log_create: LogCreate) -> Log:
+    async def save_log(
+        self, log_create: LogCreate, *, saved_at: datetime | None = None
+    ) -> Log:
         await self.check_log(log_create)
 
         log = Log.model_validate(log_create.model_dump())
         log.id = uuid.uuid4()
+        if saved_at:
+            log.saved_at = saved_at
         await self.es.index(
             index=self.index,
             id=str(log.id),
